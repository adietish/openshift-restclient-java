/******************************************************************************* 
 * Copyright (c) 2012 Red Hat, Inc. 
 * Distributed under license by Red Hat, Inc. All rights reserved. 
 * This program is made available under the terms of the 
 * Eclipse Public License v1.0 which accompanies this distribution, 
 * and is available at http://www.eclipse.org/legal/epl-v10.html 
 * 
 * Contributors: 
 * Red Hat, Inc. - initial API and implementation 
 ******************************************************************************/
package com.openshift.internal.client;

import com.openshift.client.HttpMethod;
import com.openshift.client.OpenShiftException;
import com.openshift.internal.client.httpclient.IMediaType;
import com.openshift.internal.client.response.Link;
import com.openshift.internal.client.response.RestResponse;

/**
 * @author Andre Dietisheim
 */
public interface IRestService {

	public static final String SERVICE_VERSION = "1.2";

	public RestResponse request(Link link, RequestParameter... serviceParameters)
			throws OpenShiftException;
	
<<<<<<< HEAD
	public RestResponse request(Link link, int timeout, RequestParameter... serviceParameters)
			throws OpenShiftException;

	public String request(String url, HttpMethod httpMethod, RequestParameter... serviceParameters)
=======
	public RestResponse request(Link link, int timeout, ServiceParameter... serviceParameters)
			throws OpenShiftException;

    public RestResponse request(Link link, int timeout, IMediaType mediaType, ServiceParameter... serviceParameters)
            throws OpenShiftException;

	public abstract RestResponse request(Link link, Map<String, Object> parameters)
			throws OpenShiftException;

	public abstract RestResponse request(Link link, int timeout, Map<String, Object> parameters)
			throws OpenShiftException;

    public abstract RestResponse request(Link link, int timeout, IMediaType mediaType, Map<String, Object> parameters)
            throws OpenShiftException;

	public abstract String request(String url, HttpMethod httpMethod, Map<String, Object> parameters)
>>>>>>> 47967908
			throws OpenShiftException;

	public String request(String url, HttpMethod httpMethod, int timeout, RequestParameter... serviceParameters)
			throws OpenShiftException;

<<<<<<< HEAD
	public String getServiceUrl();
=======
    public abstract String request(String url, HttpMethod httpMethod, int timeout, IMediaType mediaType, Map<String, Object> parameters)
            throws OpenShiftException;

	public abstract String getServiceUrl();
>>>>>>> 47967908

	public String getPlatformUrl();

}<|MERGE_RESOLUTION|>--- conflicted
+++ resolved
@@ -10,7 +10,6 @@
  ******************************************************************************/
 package com.openshift.internal.client;
 
-import com.openshift.client.HttpMethod;
 import com.openshift.client.OpenShiftException;
 import com.openshift.internal.client.httpclient.IMediaType;
 import com.openshift.internal.client.response.Link;
@@ -26,42 +25,13 @@
 	public RestResponse request(Link link, RequestParameter... serviceParameters)
 			throws OpenShiftException;
 	
-<<<<<<< HEAD
 	public RestResponse request(Link link, int timeout, RequestParameter... serviceParameters)
 			throws OpenShiftException;
 
-	public String request(String url, HttpMethod httpMethod, RequestParameter... serviceParameters)
-=======
-	public RestResponse request(Link link, int timeout, ServiceParameter... serviceParameters)
-			throws OpenShiftException;
-
-    public RestResponse request(Link link, int timeout, IMediaType mediaType, ServiceParameter... serviceParameters)
+    public RestResponse request(Link link, IMediaType mediaType, int timeout, RequestParameter... requestParameters)
             throws OpenShiftException;
 
-	public abstract RestResponse request(Link link, Map<String, Object> parameters)
-			throws OpenShiftException;
-
-	public abstract RestResponse request(Link link, int timeout, Map<String, Object> parameters)
-			throws OpenShiftException;
-
-    public abstract RestResponse request(Link link, int timeout, IMediaType mediaType, Map<String, Object> parameters)
-            throws OpenShiftException;
-
-	public abstract String request(String url, HttpMethod httpMethod, Map<String, Object> parameters)
->>>>>>> 47967908
-			throws OpenShiftException;
-
-	public String request(String url, HttpMethod httpMethod, int timeout, RequestParameter... serviceParameters)
-			throws OpenShiftException;
-
-<<<<<<< HEAD
 	public String getServiceUrl();
-=======
-    public abstract String request(String url, HttpMethod httpMethod, int timeout, IMediaType mediaType, Map<String, Object> parameters)
-            throws OpenShiftException;
-
-	public abstract String getServiceUrl();
->>>>>>> 47967908
 
 	public String getPlatformUrl();
 
